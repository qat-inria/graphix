--- conflicted
+++ resolved
@@ -443,11 +443,6 @@
     Notes
     -----
     This function is not integrated in `:class: graphix.linalg.MatGF2` because it does not perform any checks on the form of `mat` to ensure that it is in REF or that the system is solvable.
-<<<<<<< HEAD
-
-    See related :func:`MatGF2.solve_ls`.
-=======
->>>>>>> be1cca04
     """
     m, n = mat.data.shape
     x = MatGF2(np.zeros(n, dtype=np.int_))
